use once_cell::sync::Lazy;
use openssl::symm::{decrypt, Cipher};
use std::net::SocketAddr;
use structopt::StructOpt;

use crate::error::Error;

#[cfg(feature = "p2p")]
use libp2p::Multiaddr;

#[cfg(feature = "p2p")]
const SEED_ADDR: &'static str = "/ip4/0.0.0.0/tcp/7000";
#[cfg(feature = "p2p")]
const P2P_ADDR: &'static str = "/ip4/0.0.0.0/tcp/0";

pub static COMMAND: Lazy<CommandLineArgs> = Lazy::new(|| CommandLineArgs::from_args());

#[derive(Debug, StructOpt)]
#[structopt(
    name = "Indexer Proxy",
    about = "Command line for starting indexer proxy server"
)]

pub struct CommandLineArgs {
    /// Port the service will listen on
    #[structopt(short = "p", long = "port", default_value = "8003")]
    pub port: u16,
    /// Coordinator service endpoint
    #[structopt(long = "service-url")]
    pub service_url: String,
    /// Secret key for generating auth token
    #[structopt(long = "secret-key")]
    pub secret_key: String,
    /// IP address for the server
    #[structopt(long = "host", default_value = "127.0.0.1")]
    pub host: String,
    /// enable auth
    #[structopt(short = "a", long = "auth")]
    pub auth: bool,
    /// auth token duration
    #[structopt(long = "token-duration", default_value = "12")]
    pub token_duration: i64,
    /// enable debug mode
    #[structopt(short = "d", long = "debug")]
    pub debug: bool,
    /// enable dev mode
    #[structopt(long = "dev")]
    pub dev: bool,
    /// Rpc binding socket address.
    #[structopt(short = "r", long = "p2p-rpc", default_value = "127.0.0.1:7001")]
    pub p2p_rpc: SocketAddr,
    /// Rpc binding socket address.
    #[structopt(short = "w", long = "p2p-ws")]
    pub p2p_ws: Option<SocketAddr>,
    /// Check if running as relay.
    #[structopt(short = "e", long = "p2p-relay")]
    pub p2p_relay: bool,
}

impl CommandLineArgs {
    pub fn port(&self) -> u16 {
        self.port
    }

    pub fn service_url(&self) -> &str {
        &self.service_url
    }

    pub fn decrypt(&self, iv: &str, ciphertext: &str) -> Result<String, Error> {
        let iv = hex::decode(iv).map_err(|_| Error::InvalidEncrypt)?;
        let ctext = hex::decode(ciphertext).map_err(|_| Error::InvalidEncrypt)?;

        let ptext = decrypt(
            Cipher::aes_256_ctr(),
            self.secret_key.as_bytes(),
            Some(&iv),
            &ctext,
        )
        .map_err(|_| Error::InvalidEncrypt)?;

        String::from_utf8(ptext.clone()).map_err(|_| Error::InvalidEncrypt)
    }

    pub fn host(&self) -> &str {
        &self.host
    }

    pub fn debug(&self) -> bool {
        self.debug
    }

    pub fn auth(&self) -> bool {
        self.auth
    }

    pub fn dev(&self) -> bool {
        self.dev
    }

    pub fn rpc(&self) -> SocketAddr {
        self.p2p_rpc
    }

    pub fn ws(&self) -> Option<SocketAddr> {
        self.p2p_ws
    }

<<<<<<< HEAD
    #[cfg(feature = "p2p")]
    pub fn p2p(&self) -> Multiaddr {
        if self.p2p_relay {
            SEED_ADDR.parse().unwrap()
        } else {
            P2P_ADDR.parse().unwrap()
        }
=======
    pub fn token_duration() -> i64 {
        CommandLineArgs::from_args().token_duration
    }

    pub fn dev() -> bool {
        CommandLineArgs::from_args().dev
>>>>>>> 8e16e756
    }
}<|MERGE_RESOLUTION|>--- conflicted
+++ resolved
@@ -105,7 +105,10 @@
         self.p2p_ws
     }
 
-<<<<<<< HEAD
+    pub fn token_duration(&self) -> i64 {
+        self.token_duration
+    }
+
     #[cfg(feature = "p2p")]
     pub fn p2p(&self) -> Multiaddr {
         if self.p2p_relay {
@@ -113,13 +116,5 @@
         } else {
             P2P_ADDR.parse().unwrap()
         }
-=======
-    pub fn token_duration() -> i64 {
-        CommandLineArgs::from_args().token_duration
-    }
-
-    pub fn dev() -> bool {
-        CommandLineArgs::from_args().dev
->>>>>>> 8e16e756
     }
 }